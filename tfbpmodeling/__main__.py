import argparse
import logging
import time
from typing import Literal

from configure_logger import LogLevel, configure_logger
from tfbpmodeling.interface import (
<<<<<<< HEAD
=======
    CustomHelpFormatter,
>>>>>>> fbf06020
    add_general_arguments_to_subparsers,
    common_modeling_binning_arguments,
    common_modeling_feature_options,
    common_modeling_input_arguments,
    linear_perturbation_binding_modeling,
)

logger = logging.getLogger("main")


def configure_logging(
    log_level: int, handler_type: Literal["console", "file"] = "console"
) -> logging.Logger:
    """
    Configure the logging for the application.

    :param log_level: The logging level to set.
    :return: A tuple of the main and shiny loggers.

    """
    # add a timestamp to the log file name
    log_file = f"tfbpmodeling_{time.strftime('%Y%m%d-%H%M%S')}.log"
    main_logger = configure_logger(
        "main", level=log_level, handler_type=handler_type, log_file=log_file
    )
    return main_logger


# this goes along with an example in the arg parser below, showing how to
# add cmd line utilies
# def run_another_command(args: argparse.Namespace) -> None:
#     """
#     Run another command with the specified arguments.

#     :param args: The parsed command-line arguments.
#     """
#     print(f"Running another command with parameter: {args.param}")


<<<<<<< HEAD
class CustomHelpFormatter(argparse.HelpFormatter):
    """
    This could be used to customize the help message formatting for the argparse parser.

    Left as a placeholder.

    """


=======
>>>>>>> fbf06020
def main() -> None:
    """Main entry point for the tfbpmodeling application."""
    parser = argparse.ArgumentParser(
        prog="tfbpmodeling",
        description="tfbpmodeling Main Entry Point",
        usage="tfbpmodeling --help",
        formatter_class=CustomHelpFormatter,
    )

    formatter = parser._get_formatter()

    # Shared parameter for logging level
    log_level_argument = parser.add_argument(
        "--log-level",
        type=str,
        default="INFO",
        choices=["DEBUG", "INFO", "WARNING", "ERROR", "CRITICAL"],
        help="Set the logging level",
    )
    log_handler_argument = parser.add_argument(
        "--log-handler",
        type=str,
        default="console",
        choices=["console", "file"],
        help="Set the logging handler",
    )
    formatter.add_arguments([log_level_argument, log_handler_argument])

    # Define subparsers for different commands
    subparsers = parser.add_subparsers(dest="command", help="Available commands")

    # An example of adding another command
    # another_parser = subparsers.add_parser(
    #     "another_command",
    #     help="Run another command",
    #     description="Run another command",
    #     formatter_class=CustomHelpFormatter,
    # )
    # another_parser.add_argument(
    #     "--param", type=str, required=True, help="A parameter for another command"
    # )
    # another_parser.set_defaults(func=run_another_command)

    # Lasso Bootstrap command
    linear_lasso_parser = subparsers.add_parser(
        "linear_perturbation_binding_modeling",
        help="Run LassoCV or GeneralizedLogisticModel with bootstrap resampling",
        description=(
            "This executes the sequential workflow which models first  "
            "`perturbation ~ binding` on all of the data, then extracts the "
            "significant predictors and does the same thing on the `top n` data. "
            "Finally it evaluates the surviving interactor terms against the "
            "corresponding main effect."
        ),
        formatter_class=CustomHelpFormatter,
    )

    # Input arguments
    linear_input_group = linear_lasso_parser.add_argument_group("Input")

    common_modeling_input_arguments(linear_input_group, top_n_default=600)

    linear_model_feature_options_group = linear_lasso_parser.add_argument_group(
        "Feature Options"
    )

    common_modeling_feature_options(linear_model_feature_options_group)

    linear_model_binning_group = linear_lasso_parser.add_argument_group(
        "Binning Options"
    )
    common_modeling_binning_arguments(linear_model_binning_group)

    linear_parameters_group = linear_lasso_parser.add_argument_group("Parameters")

    linear_parameters_group.add_argument(
        "--all_data_ci_level",
        type=float,
        default=98.0,
        help=(
            "Confidence interval threshold (in percent) for selecting significant "
            "coefficients. Default is 98.0"
        ),
    )

    linear_parameters_group.add_argument(
        "--topn_ci_level",
        type=float,
        default=90.0,
        help=(
            "Confidence interval threshold for the second round of modeling. "
            "Default is 90.0"
        ),
    )

    linear_parameters_group.add_argument(
        "--max_iter",
        type=int,
        default=10000,
        help=(
            "This controls the maximum number of iterations LassoCV may "
            "use in order to fit"
        ),
    )

    linear_parameters_group.add_argument(
        "--iterative_dropout",
        action="store_true",
        help="Enable iterative variable dropout based on confidence intervals.",
    )

    linear_parameters_group.add_argument(
        "--stabilization_ci_start",
        type=float,
        default=50.0,
        help="Starting confidence interval for iterative dropout stabilization",
    )

    linear_parameters_group.add_argument(
        "--stage4_lasso",
        action="store_true",
        help="Use LassoCV-based interactor significance testing in Stage 4",
    )

    linear_parameters_group.add_argument(
        "--stage4_topn",
        action="store_true",
        help="If set, perform Stage 4 evaluation on top-n data instead of all data.",
    )

    # Output arguments
    linear_output_group = linear_lasso_parser.add_argument_group("Output")

    linear_output_group.add_argument(
        "--output_dir",
        type=str,
        default="./linear_perturbation_binding_modeling_results",
        help=(
            "Directory where model results will be saved. A new subdirectory "
            "is created per run."
        ),
    )

    linear_output_group.add_argument(
        "--output_suffix",
        type=str,
        default="",
        help=(
            "The subdirectory will be named by the perturbed_tf. "
            "Use output_suffix to add a suffix to the subdirectory name."
        ),
    )

    linear_system_group = linear_lasso_parser.add_argument_group("System")

    linear_system_group.add_argument(
        "--n_cpus",
        type=int,
        default=4,
        help=(
            "Number of CPUs to use for parallel processing each lassoCV call. "
            "Recommended 4"
        ),
    )

    linear_lasso_parser.set_defaults(func=linear_perturbation_binding_modeling)

    # Add the general arguments to the subcommand parsers
    add_general_arguments_to_subparsers(subparsers, [log_level_argument])

    # Parse arguments
    args = parser.parse_args()

    # Configure logging
    try:
        log_level = LogLevel.from_string(args.log_level)
    except ValueError as e:
        print(e)
        parser.print_help()
        return

    _ = configure_logging(log_level)

    # Run the appropriate command
    if args.command is None:
        parser.print_help()
    else:
        args.func(args)<|MERGE_RESOLUTION|>--- conflicted
+++ resolved
@@ -5,10 +5,6 @@
 
 from configure_logger import LogLevel, configure_logger
 from tfbpmodeling.interface import (
-<<<<<<< HEAD
-=======
-    CustomHelpFormatter,
->>>>>>> fbf06020
     add_general_arguments_to_subparsers,
     common_modeling_binning_arguments,
     common_modeling_feature_options,
@@ -48,7 +44,6 @@
 #     print(f"Running another command with parameter: {args.param}")
 
 
-<<<<<<< HEAD
 class CustomHelpFormatter(argparse.HelpFormatter):
     """
     This could be used to customize the help message formatting for the argparse parser.
@@ -58,8 +53,6 @@
     """
 
 
-=======
->>>>>>> fbf06020
 def main() -> None:
     """Main entry point for the tfbpmodeling application."""
     parser = argparse.ArgumentParser(
